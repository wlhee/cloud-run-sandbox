<<<<<<< HEAD
/**
 * Copyright 2025 Google LLC
 *
 * Licensed under the Apache License, Version 2.0 (the "License");
 * you may not use this file except in compliance with the License.
 * You may obtain a copy of the License at
 *
 *     http://www.apache.org/licenses/LICENSE-2.0
 *
 * Unless required by applicable law or agreed to in writing, software
 * distributed under the License is distributed on an "AS IS" BASIS,
 * WITHOUT WARRANTIES OR CONDITIONS OF ANY KIND, either express or implied.
 * See the License for the specific language governing permissions and
 * limitations under the License.
 */

import WebSocket from 'ws';
=======
>>>>>>> 3971403c
import { EventEmitter } from 'events';
import { Readable } from 'stream';
import { MessageKey, EventType, SandboxEvent, WebSocketMessage } from './types';

type SendMessageCallback = (data: string) => void;

class SandboxStream extends Readable {
  // This is a push-based stream. Data is pushed into it from an external
  // source (the WebSocket message handler) via the `push()` method. The
  // _read() method is a no-op because the stream itself doesn't actively
  // fetch data; it just waits for data to be pushed.
  _read() {}

  /**
   * Reads the entire stream until EOF and returns it as a single string.
   */
  public async readAll(): Promise<string> {
    const chunks: Buffer[] = [];
    for await (const chunk of this) {
      chunks.push(Buffer.from(chunk));
    }
    return Buffer.concat(chunks).toString('utf-8');
  }
}

export class SandboxProcess {
  private send: SendMessageCallback;
  private eventEmitter = new EventEmitter();
  private _startError: Error | null = null;
  private _isDone: boolean = false;

  public readonly stdout: SandboxStream;
  public readonly stderr: SandboxStream;

  constructor(send: SendMessageCallback) {
    this.send = send;
    this.stdout = new SandboxStream();
    this.stderr = new SandboxStream();
  }

  public handleMessage(message: WebSocketMessage) {
    if (this._isDone) {
      return; // Don't process any more messages after completion.
    }

    switch (message.event) {
      case EventType.STDOUT:
        this.stdout.push(message.data);
        break;
      
      case EventType.STDERR:
        this.stderr.push(message.data);
        break;

      case EventType.STATUS_UPDATE:
        if (message.status === SandboxEvent.SANDBOX_EXECUTION_RUNNING) {
          this.eventEmitter.emit('started');
        } else if (message.status === SandboxEvent.SANDBOX_EXECUTION_ERROR) {
          this._startError = new Error(message.message || 'Sandbox execution failed');
          this.eventEmitter.emit('started');
        } else if (message.status === SandboxEvent.SANDBOX_EXECUTION_DONE) {
          this._isDone = true;
          this.cleanup();
          this.eventEmitter.emit('done');
        }
        break;
    }
  }

  public async exec(language: string, code: string): Promise<void> {
    return new Promise((resolve, reject) => {
      this.eventEmitter.once('started', () => {
        if (this._startError) {
          reject(this._startError);
        } else {
          resolve();
        }
      });

      this.send(JSON.stringify({
        language,
        code,
      }));
    });
  }

  public async wait(): Promise<void> {
    if (this._isDone) {
      return Promise.resolve();
    }
    
    return new Promise((resolve) => {
      this.eventEmitter.once('done', () => {
        resolve();
      });
    });
  }

  public writeToStdin(data: string): void {
    if (this._isDone) {
      throw new Error("Process has already completed.");
    }
    this.send(JSON.stringify({
      event: 'stdin',
      data,
    }));
  }

  private cleanup() {
    this.stdout.push(null);
    this.stderr.push(null);
  }

  public terminate(): void {
    if (!this._isDone) {
      this._isDone = true;
      this.cleanup();
      this.eventEmitter.emit('done');
    }
  }
}<|MERGE_RESOLUTION|>--- conflicted
+++ resolved
@@ -1,4 +1,3 @@
-<<<<<<< HEAD
 /**
  * Copyright 2025 Google LLC
  *
@@ -15,9 +14,6 @@
  * limitations under the License.
  */
 
-import WebSocket from 'ws';
-=======
->>>>>>> 3971403c
 import { EventEmitter } from 'events';
 import { Readable } from 'stream';
 import { MessageKey, EventType, SandboxEvent, WebSocketMessage } from './types';
